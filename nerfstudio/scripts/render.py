# Copyright 2022 the Regents of the University of California, Nerfstudio Team and contributors. All rights reserved.
#
# Licensed under the Apache License, Version 2.0 (the "License");
# you may not use this file except in compliance with the License.
# You may obtain a copy of the License at
#
#     http://www.apache.org/licenses/LICENSE-2.0
#
# Unless required by applicable law or agreed to in writing, software
# distributed under the License is distributed on an "AS IS" BASIS,
# WITHOUT WARRANTIES OR CONDITIONS OF ANY KIND, either express or implied.
# See the License for the specific language governing permissions and
# limitations under the License.

#!/usr/bin/env python
"""
render.py
"""
from __future__ import annotations

import gzip
import json
import os
import shutil
import struct
import sys
from contextlib import ExitStack, contextmanager
from dataclasses import dataclass, field
from pathlib import Path
from typing import Any, Dict, List, Literal, Optional, Union

import mediapy as media
import numpy as np
import torch
import tyro
import viser.transforms as tf
from jaxtyping import Float
from rich import box, style
from rich.panel import Panel
from rich.progress import BarColumn, Progress, TaskProgressColumn, TextColumn, TimeElapsedColumn, TimeRemainingColumn
from rich.table import Table
from torch import Tensor
from typing_extensions import Annotated

from nerfstudio.cameras.camera_paths import get_interpolated_camera_path, get_path_from_json, get_spiral_path
from nerfstudio.cameras.cameras import Cameras, CameraType, RayBundle
from nerfstudio.data.datamanagers.base_datamanager import VanillaDataManager, VanillaDataManagerConfig
from nerfstudio.data.datamanagers.parallel_datamanager import ParallelDataManager
from nerfstudio.data.datamanagers.random_cameras_datamanager import RandomCamerasDataManager
from nerfstudio.data.datasets.base_dataset import Dataset
from nerfstudio.data.scene_box import OrientedBox
from nerfstudio.data.utils.dataloaders import FixedIndicesEvalDataloader
from nerfstudio.engine.trainer import TrainerConfig
from nerfstudio.model_components import renderers
from nerfstudio.pipelines.base_pipeline import Pipeline
from nerfstudio.utils import colormaps, install_checks
from nerfstudio.utils.eval_utils import eval_setup
from nerfstudio.utils.rich_utils import CONSOLE, ItersPerSecColumn
from nerfstudio.utils.scripts import run_command


def _render_trajectory_video(
    pipeline: Pipeline,
    cameras: Cameras,
    output_filename: Path,
    rendered_output_names: List[str],
    crop_data: Optional[CropData] = None,
    rendered_resolution_scaling_factor: float = 1.0,
    seconds: float = 5.0,
    output_format: Literal["images", "video"] = "video",
    image_format: Literal["jpeg", "png"] = "jpeg",
    jpeg_quality: int = 100,
    depth_near_plane: Optional[float] = None,
    depth_far_plane: Optional[float] = None,
    colormap_options: colormaps.ColormapOptions = colormaps.ColormapOptions(),
    render_nearest_camera=False,
    check_occlusions: bool = False,
) -> None:
    """Helper function to create a video of the spiral trajectory.

    Args:
        pipeline: Pipeline to evaluate with.
        cameras: Cameras to render.
        output_filename: Name of the output file.
        rendered_output_names: List of outputs to visualise.
        crop_data: Crop data to apply to the rendered images.
        rendered_resolution_scaling_factor: Scaling factor to apply to the camera image resolution.
        seconds: Length of output video.
        output_format: How to save output data.
        depth_near_plane: Closest depth to consider when using the colormap for depth. If None, use min value.
        depth_far_plane: Furthest depth to consider when using the colormap for depth. If None, use max value.
        colormap_options: Options for colormap.
        render_nearest_camera: Whether to render the nearest training camera to the rendered camera.
        check_occlusions: If true, checks line-of-sight occlusions when computing camera distance and rejects cameras not visible to each other
    """
    CONSOLE.print("[bold green]Creating trajectory " + output_format)
    cameras.rescale_output_resolution(rendered_resolution_scaling_factor)
    cameras = cameras.to(pipeline.device)
    fps = len(cameras) / seconds

    progress = Progress(
        TextColumn(":movie_camera: Rendering :movie_camera:"),
        BarColumn(),
        TaskProgressColumn(
            text_format="[progress.percentage]{task.completed}/{task.total:>.0f}({task.percentage:>3.1f}%)",
            show_speed=True,
        ),
        ItersPerSecColumn(suffix="fps"),
        TimeRemainingColumn(elapsed_when_finished=False, compact=False),
        TimeElapsedColumn(),
    )
    output_image_dir = output_filename.parent / output_filename.stem
    if output_format == "images":
        output_image_dir.mkdir(parents=True, exist_ok=True)
    if output_format == "video":
        # make the folder if it doesn't exist
        output_filename.parent.mkdir(parents=True, exist_ok=True)
        # NOTE:
        # we could use ffmpeg_args "-movflags faststart" for progressive download,
        # which would force moov atom into known position before mdat,
        # but then we would have to move all of mdat to insert metadata atom
        # (unless we reserve enough space to overwrite with our uuid tag,
        # but we don't know how big the video file will be, so it's not certain!)

    with ExitStack() as stack:
        writer = None

        if render_nearest_camera:
            assert pipeline.datamanager.train_dataset is not None
            train_dataset = pipeline.datamanager.train_dataset
            train_cameras = train_dataset.cameras.to(pipeline.device)
        else:
            train_dataset = None
            train_cameras = None

        with progress:
            for camera_idx in progress.track(range(cameras.size), description=""):
                obb_box = None
                if crop_data is not None:
                    obb_box = crop_data.obb

                max_dist, max_idx = -1, -1
                true_max_dist, true_max_idx = -1, -1

                if render_nearest_camera:
                    assert pipeline.datamanager.train_dataset is not None
                    assert train_dataset is not None
                    assert train_cameras is not None
                    cam_pos = cameras[camera_idx].camera_to_worlds[:, 3].cpu()
                    cam_quat = tf.SO3.from_matrix(cameras[camera_idx].camera_to_worlds[:3, :3].numpy(force=True)).wxyz

                    for i in range(len(train_cameras)):
                        train_cam_pos = train_cameras[i].camera_to_worlds[:, 3].cpu()
                        # Make sure the line of sight from rendered cam to training cam is not blocked by any object
                        bundle = RayBundle(
                            origins=cam_pos.view(1, 3),
                            directions=((cam_pos - train_cam_pos) / (cam_pos - train_cam_pos).norm()).view(1, 3),
                            pixel_area=torch.tensor(1).view(1, 1),
                            nears=torch.tensor(0.05).view(1, 1),
                            fars=torch.tensor(100).view(1, 1),
                            camera_indices=torch.tensor(0).view(1, 1),
                            metadata={},
                        ).to(pipeline.device)
                        outputs = pipeline.model.get_outputs(bundle)

                        q = tf.SO3.from_matrix(train_cameras[i].camera_to_worlds[:3, :3].numpy(force=True)).wxyz
                        # calculate distance between two quaternions
                        rot_dist = 1 - np.dot(q, cam_quat) ** 2
                        pos_dist = torch.norm(train_cam_pos - cam_pos)
                        dist = 0.3 * rot_dist + 0.7 * pos_dist

                        if true_max_dist == -1 or dist < true_max_dist:
                            true_max_dist = dist
                            true_max_idx = i

                        if outputs["depth"][0] < torch.norm(cam_pos - train_cam_pos).item():
                            continue

                        if check_occlusions and (max_dist == -1 or dist < max_dist):
                            max_dist = dist
                            max_idx = i

                    if max_idx == -1:
                        max_idx = true_max_idx

                if crop_data is not None:
                    with renderers.background_color_override_context(
                        crop_data.background_color.to(pipeline.device)
                    ), torch.no_grad():
                        outputs = pipeline.model.get_outputs_for_camera(
                            cameras[camera_idx : camera_idx + 1], obb_box=obb_box
                        )
                else:
                    with torch.no_grad():
                        outputs = pipeline.model.get_outputs_for_camera(
                            cameras[camera_idx : camera_idx + 1], obb_box=obb_box
                        )

                render_image = []
                for rendered_output_name in rendered_output_names:
                    if rendered_output_name not in outputs:
                        CONSOLE.rule("Error", style="red")
                        CONSOLE.print(f"Could not find {rendered_output_name} in the model outputs", justify="center")
                        CONSOLE.print(
                            f"Please set --rendered_output_name to one of: {outputs.keys()}", justify="center"
                        )
                        sys.exit(1)
                    output_image = outputs[rendered_output_name]
                    is_depth = rendered_output_name.find("depth") != -1
                    if is_depth:
                        output_image = (
                            colormaps.apply_depth_colormap(
                                output_image,
                                accumulation=outputs["accumulation"],
                                near_plane=depth_near_plane,
                                far_plane=depth_far_plane,
                                colormap_options=colormap_options,
                            )
                            .cpu()
                            .numpy()
                        )
                    else:
                        output_image = (
                            colormaps.apply_colormap(
                                image=output_image,
                                colormap_options=colormap_options,
                            )
                            .cpu()
                            .numpy()
                        )
                    render_image.append(output_image)

                # Add closest training image to the right of the rendered image
                if render_nearest_camera:
                    assert train_dataset is not None
                    assert train_cameras is not None
                    img = train_dataset.get_image_float32(max_idx)
                    height = cameras.image_height[0]
                    # maintain the resolution of the img to calculate the width from the height
                    width = int(img.shape[1] * (height / img.shape[0]))
                    resized_image = torch.nn.functional.interpolate(
                        img.permute(2, 0, 1)[None], size=(int(height), int(width))
                    )[0].permute(1, 2, 0)
                    resized_image = (
                        colormaps.apply_colormap(
                            image=resized_image,
                            colormap_options=colormap_options,
                        )
                        .cpu()
                        .numpy()
                    )
                    render_image.append(resized_image)

                render_image = np.concatenate(render_image, axis=1)
                if output_format == "images":
                    if image_format == "png":
                        media.write_image(output_image_dir / f"{camera_idx:05d}.png", render_image, fmt="png")
                    if image_format == "jpeg":
                        media.write_image(
                            output_image_dir / f"{camera_idx:05d}.jpg", render_image, fmt="jpeg", quality=jpeg_quality
                        )
                if output_format == "video":
                    if writer is None:
                        render_width = int(render_image.shape[1])
                        render_height = int(render_image.shape[0])
                        writer = stack.enter_context(
                            media.VideoWriter(
                                path=output_filename,
                                shape=(render_height, render_width),
                                fps=fps,
                            )
                        )
                    writer.add_image(render_image)

    table = Table(
        title=None,
        show_header=False,
        box=box.MINIMAL,
        title_style=style.Style(bold=True),
    )
    if output_format == "video":
        if cameras.camera_type[0] == CameraType.EQUIRECTANGULAR.value:
            CONSOLE.print("Adding spherical camera data")
            insert_spherical_metadata_into_file(output_filename)
        table.add_row("Video", str(output_filename))
    else:
        table.add_row("Images", str(output_image_dir))
    CONSOLE.print(Panel(table, title="[bold][green]:tada: Render Complete :tada:[/bold]", expand=False))


def insert_spherical_metadata_into_file(
    output_filename: Path,
) -> None:
    """Inserts spherical metadata into MP4 video file in-place.
    Args:
        output_filename: Name of the (input and) output file.
    """
    # NOTE:
    # because we didn't use faststart, the moov atom will be at the end;
    # to insert our metadata, we need to find (skip atoms until we get to) moov.
    # we should have 0x00000020 ftyp, then 0x00000008 free, then variable mdat.
    spherical_uuid = b"\xff\xcc\x82\x63\xf8\x55\x4a\x93\x88\x14\x58\x7a\x02\x52\x1f\xdd"
    spherical_metadata = bytes(
        """<rdf:SphericalVideo
xmlns:rdf='http://www.w3.org/1999/02/22-rdf-syntax-ns#'
xmlns:GSpherical='http://ns.google.com/videos/1.0/spherical/'>
<GSpherical:ProjectionType>equirectangular</GSpherical:ProjectionType>
<GSpherical:Spherical>True</GSpherical:Spherical>
<GSpherical:Stitched>True</GSpherical:Stitched>
<GSpherical:StitchingSoftware>nerfstudio</GSpherical:StitchingSoftware>
</rdf:SphericalVideo>""",
        "utf-8",
    )
    insert_size = len(spherical_metadata) + 8 + 16
    with open(output_filename, mode="r+b") as mp4file:
        try:
            # get file size
            mp4file_size = os.stat(output_filename).st_size

            # find moov container (probably after ftyp, free, mdat)
            while True:
                pos = mp4file.tell()
                size, tag = struct.unpack(">I4s", mp4file.read(8))
                if tag == b"moov":
                    break
                mp4file.seek(pos + size)
            # if moov isn't at end, bail
            if pos + size != mp4file_size:
                # TODO: to support faststart, rewrite all stco offsets
                raise Exception("moov container not at end of file")
            # go back and write inserted size
            mp4file.seek(pos)
            mp4file.write(struct.pack(">I", size + insert_size))
            # go inside moov
            mp4file.seek(pos + 8)
            # find trak container (probably after mvhd)
            while True:
                pos = mp4file.tell()
                size, tag = struct.unpack(">I4s", mp4file.read(8))
                if tag == b"trak":
                    break
                mp4file.seek(pos + size)
            # go back and write inserted size
            mp4file.seek(pos)
            mp4file.write(struct.pack(">I", size + insert_size))
            # we need to read everything from end of trak to end of file in order to insert
            # TODO: to support faststart, make more efficient (may load nearly all data)
            mp4file.seek(pos + size)
            rest_of_file = mp4file.read(mp4file_size - pos - size)
            # go to end of trak (again)
            mp4file.seek(pos + size)
            # insert our uuid atom with spherical metadata
            mp4file.write(struct.pack(">I4s16s", insert_size, b"uuid", spherical_uuid))
            mp4file.write(spherical_metadata)
            # write rest of file
            mp4file.write(rest_of_file)
        finally:
            mp4file.close()


@dataclass
class CropData:
    """Data for cropping an image."""

    background_color: Float[Tensor, "3"] = torch.Tensor([0.0, 0.0, 0.0])
    """background color"""
    obb: OrientedBox = field(default_factory=lambda: OrientedBox(R=torch.eye(3), T=torch.zeros(3), S=torch.ones(3) * 2))
    """Oriented box representing the crop region"""

    # properties for backwards-compatibility interface
    @property
    def center(self):
        return self.obb.T

    @property
    def scale(self):
        return self.obb.S


def get_crop_from_json(camera_json: Dict[str, Any]) -> Optional[CropData]:
    """Load crop data from a camera path JSON

    args:
        camera_json: camera path data
    returns:
        Crop data
    """
    if "crop" not in camera_json or camera_json["crop"] is None:
        return None
    bg_color = camera_json["crop"]["crop_bg_color"]
    center = camera_json["crop"]["crop_center"]
    scale = camera_json["crop"]["crop_scale"]
    rot = (0.0, 0.0, 0.0) if "crop_rot" not in camera_json["crop"] else tuple(camera_json["crop"]["crop_rot"])
    assert len(center) == 3
    assert len(scale) == 3
    assert len(rot) == 3
    return CropData(
        background_color=torch.Tensor([bg_color["r"] / 255.0, bg_color["g"] / 255.0, bg_color["b"] / 255.0]),
        obb=OrientedBox.from_params(center, rot, scale),
    )


@dataclass
class BaseRender:
    """Base class for rendering."""

    load_config: Path
    """Path to config YAML file."""
    output_path: Path = Path("renders/output.mp4")
    """Path to output video file."""
    image_format: Literal["jpeg", "png"] = "jpeg"
    """Image format"""
    jpeg_quality: int = 100
    """JPEG quality"""
    downscale_factor: float = 1.0
    """Scaling factor to apply to the camera image resolution."""
    eval_num_rays_per_chunk: Optional[int] = None
    """Specifies number of rays per chunk during eval. If None, use the value in the config file."""
    rendered_output_names: List[str] = field(default_factory=lambda: ["rgb"])
    """Name of the renderer outputs to use. rgb, depth, etc. concatenates them along y axis"""
    depth_near_plane: Optional[float] = None
    """Closest depth to consider when using the colormap for depth. If None, use min value."""
    depth_far_plane: Optional[float] = None
    """Furthest depth to consider when using the colormap for depth. If None, use max value."""
    colormap_options: colormaps.ColormapOptions = colormaps.ColormapOptions()
    """Colormap options."""
    render_nearest_camera: bool = False
    """Whether to render the nearest training camera to the rendered camera."""
    check_occlusions: bool = False
    """If true, checks line-of-sight occlusions when computing camera distance and rejects cameras not visible to each other"""


@dataclass
class RenderCameraPath(BaseRender):
    """Render a camera path generated by the viewer or blender add-on."""

    camera_path_filename: Path = Path("camera_path.json")
    """Filename of the camera path to render."""
    output_format: Literal["images", "video"] = "video"
    """How to save output data."""

    def main(self) -> None:
        """Main function."""
        _, pipeline, _, _ = eval_setup(
            self.load_config,
            eval_num_rays_per_chunk=self.eval_num_rays_per_chunk,
            test_mode="inference",
        )

        install_checks.check_ffmpeg_installed()

        with open(self.camera_path_filename, "r", encoding="utf-8") as f:
            camera_path = json.load(f)
        seconds = camera_path["seconds"]
        crop_data = get_crop_from_json(camera_path)
        camera_path = get_path_from_json(camera_path)

        if (
            camera_path.camera_type[0] == CameraType.OMNIDIRECTIONALSTEREO_L.value
            or camera_path.camera_type[0] == CameraType.VR180_L.value
        ):
            # temp folder for writing left and right view renders
            temp_folder_path = self.output_path.parent / (self.output_path.stem + "_temp")

            Path(temp_folder_path).mkdir(parents=True, exist_ok=True)
            left_eye_path = temp_folder_path / "render_left.mp4"

            self.output_path = left_eye_path

            if camera_path.camera_type[0] == CameraType.OMNIDIRECTIONALSTEREO_L.value:
                CONSOLE.print("[bold green]:goggles: Omni-directional Stereo VR :goggles:")
            else:
                CONSOLE.print("[bold green]:goggles: VR180 :goggles:")

            CONSOLE.print("Rendering left eye view")

        # add mp4 suffix to video output if none is specified
        if self.output_format == "video" and str(self.output_path.suffix) == "":
            self.output_path = self.output_path.with_suffix(".mp4")

        _render_trajectory_video(
            pipeline,
            camera_path,
            output_filename=self.output_path,
            rendered_output_names=self.rendered_output_names,
            rendered_resolution_scaling_factor=1.0 / self.downscale_factor,
            crop_data=crop_data,
            seconds=seconds,
            output_format=self.output_format,
            image_format=self.image_format,
            jpeg_quality=self.jpeg_quality,
            depth_near_plane=self.depth_near_plane,
            depth_far_plane=self.depth_far_plane,
            colormap_options=self.colormap_options,
            render_nearest_camera=self.render_nearest_camera,
            check_occlusions=self.check_occlusions,
        )

        if (
            camera_path.camera_type[0] == CameraType.OMNIDIRECTIONALSTEREO_L.value
            or camera_path.camera_type[0] == CameraType.VR180_L.value
        ):
            # declare paths for left and right renders

            left_eye_path = self.output_path
            right_eye_path = left_eye_path.parent / "render_right.mp4"

            self.output_path = right_eye_path

            if camera_path.camera_type[0] == CameraType.OMNIDIRECTIONALSTEREO_L.value:
                camera_path.camera_type[0] = CameraType.OMNIDIRECTIONALSTEREO_R.value
            else:
                camera_path.camera_type[0] = CameraType.VR180_R.value

            CONSOLE.print("Rendering right eye view")
            _render_trajectory_video(
                pipeline,
                camera_path,
                output_filename=self.output_path,
                rendered_output_names=self.rendered_output_names,
                rendered_resolution_scaling_factor=1.0 / self.downscale_factor,
                crop_data=crop_data,
                seconds=seconds,
                output_format=self.output_format,
                image_format=self.image_format,
                jpeg_quality=self.jpeg_quality,
                depth_near_plane=self.depth_near_plane,
                depth_far_plane=self.depth_far_plane,
                colormap_options=self.colormap_options,
                render_nearest_camera=self.render_nearest_camera,
                check_occlusions=self.check_occlusions,
            )

            self.output_path = Path(str(left_eye_path.parent)[:-5] + ".mp4")

            if camera_path.camera_type[0] == CameraType.OMNIDIRECTIONALSTEREO_R.value:
                # stack the left and right eye renders vertically for ODS final output
                ffmpeg_ods_command = ""
                if self.output_format == "video":
                    ffmpeg_ods_command = f'ffmpeg -y -i "{left_eye_path}" -i "{right_eye_path}" -filter_complex "[0:v]pad=iw:2*ih[int];[int][1:v]overlay=0:h" -c:v libx264 -crf 23 -preset veryfast "{self.output_path}"'
                    run_command(ffmpeg_ods_command, verbose=False)
                if self.output_format == "images":
                    # create a folder for the stacked renders
                    self.output_path = Path(str(left_eye_path.parent)[:-5])
                    self.output_path.mkdir(parents=True, exist_ok=True)
                    if self.image_format == "png":
                        ffmpeg_ods_command = f'ffmpeg -y -pattern_type glob -i "{str(left_eye_path.with_suffix("") / "*.png")}"  -pattern_type glob -i "{str(right_eye_path.with_suffix("") / "*.png")}" -filter_complex vstack -start_number 0 "{str(self.output_path)+"//%05d.png"}"'
                    elif self.image_format == "jpeg":
                        ffmpeg_ods_command = f'ffmpeg -y -pattern_type glob -i "{str(left_eye_path.with_suffix("") / "*.jpg")}"  -pattern_type glob -i "{str(right_eye_path.with_suffix("") / "*.jpg")}" -filter_complex vstack -start_number 0 "{str(self.output_path)+"//%05d.jpg"}"'
                    run_command(ffmpeg_ods_command, verbose=False)

                # remove the temp files directory
                if str(left_eye_path.parent)[-5:] == "_temp":
                    shutil.rmtree(left_eye_path.parent, ignore_errors=True)
                CONSOLE.print("[bold green]Final ODS Render Complete")
            else:
                # stack the left and right eye renders horizontally for VR180 final output
                self.output_path = Path(str(left_eye_path.parent)[:-5] + ".mp4")
                ffmpeg_vr180_command = ""
                if self.output_format == "video":
                    ffmpeg_vr180_command = f'ffmpeg -y -i "{right_eye_path}" -i "{left_eye_path}" -filter_complex "[1:v]hstack=inputs=2" -c:a copy "{self.output_path}"'
                    run_command(ffmpeg_vr180_command, verbose=False)
                if self.output_format == "images":
                    # create a folder for the stacked renders
                    self.output_path = Path(str(left_eye_path.parent)[:-5])
                    self.output_path.mkdir(parents=True, exist_ok=True)
                    if self.image_format == "png":
                        ffmpeg_vr180_command = f'ffmpeg -y -pattern_type glob -i "{str(left_eye_path.with_suffix("") / "*.png")}"  -pattern_type glob -i "{str(right_eye_path.with_suffix("") / "*.png")}" -filter_complex hstack -start_number 0 "{str(self.output_path)+"//%05d.png"}"'
                    elif self.image_format == "jpeg":
                        ffmpeg_vr180_command = f'ffmpeg -y -pattern_type glob -i "{str(left_eye_path.with_suffix("") / "*.jpg")}"  -pattern_type glob -i "{str(right_eye_path.with_suffix("") / "*.jpg")}" -filter_complex hstack -start_number 0 "{str(self.output_path)+"//%05d.jpg"}"'
                    run_command(ffmpeg_vr180_command, verbose=False)

                # remove the temp files directory
                if str(left_eye_path.parent)[-5:] == "_temp":
                    shutil.rmtree(left_eye_path.parent, ignore_errors=True)
                CONSOLE.print("[bold green]Final VR180 Render Complete")


@dataclass
class RenderInterpolated(BaseRender):
    """Render a trajectory that interpolates between training or eval dataset images."""

    pose_source: Literal["eval", "train"] = "eval"
    """Pose source to render."""
    interpolation_steps: int = 10
    """Number of interpolation steps between eval dataset cameras."""
    order_poses: bool = False
    """Whether to order camera poses by proximity."""
    frame_rate: int = 24
    """Frame rate of the output video."""
    output_format: Literal["images", "video"] = "video"
    """How to save output data."""

    def main(self) -> None:
        """Main function."""
        _, pipeline, _, _ = eval_setup(
            self.load_config,
            eval_num_rays_per_chunk=self.eval_num_rays_per_chunk,
            test_mode="test",
        )

        install_checks.check_ffmpeg_installed()

        if self.pose_source == "eval":
            assert pipeline.datamanager.eval_dataset is not None
            cameras = pipeline.datamanager.eval_dataset.cameras
        else:
            assert pipeline.datamanager.train_dataset is not None
            cameras = pipeline.datamanager.train_dataset.cameras

        seconds = self.interpolation_steps * len(cameras) / self.frame_rate
        camera_path = get_interpolated_camera_path(
            cameras=cameras,
            steps=self.interpolation_steps,
            order_poses=self.order_poses,
        )

        _render_trajectory_video(
            pipeline,
            camera_path,
            output_filename=self.output_path,
            rendered_output_names=self.rendered_output_names,
            rendered_resolution_scaling_factor=1.0 / self.downscale_factor,
            seconds=seconds,
            output_format=self.output_format,
            image_format=self.image_format,
            depth_near_plane=self.depth_near_plane,
            depth_far_plane=self.depth_far_plane,
            colormap_options=self.colormap_options,
            render_nearest_camera=self.render_nearest_camera,
            check_occlusions=self.check_occlusions,
        )


@dataclass
class SpiralRender(BaseRender):
    """Render a spiral trajectory (often not great)."""

    seconds: float = 3.0
    """How long the video should be."""
    output_format: Literal["images", "video"] = "video"
    """How to save output data."""
    frame_rate: int = 24
    """Frame rate of the output video (only for interpolate trajectory)."""
    radius: float = 0.1
    """Radius of the spiral."""

    def main(self) -> None:
        """Main function."""
        _, pipeline, _, _ = eval_setup(
            self.load_config,
            eval_num_rays_per_chunk=self.eval_num_rays_per_chunk,
            test_mode="test",
        )

        install_checks.check_ffmpeg_installed()

        assert isinstance(
            pipeline.datamanager,
            (
                VanillaDataManager,
                ParallelDataManager,
                RandomCamerasDataManager,
            ),
        )
        steps = int(self.frame_rate * self.seconds)
        camera_start, _ = pipeline.datamanager.eval_dataloader.get_camera(image_idx=0)
        camera_path = get_spiral_path(camera_start, steps=steps, radius=self.radius)

        _render_trajectory_video(
            pipeline,
            camera_path,
            output_filename=self.output_path,
            rendered_output_names=self.rendered_output_names,
            rendered_resolution_scaling_factor=1.0 / self.downscale_factor,
            seconds=self.seconds,
            output_format=self.output_format,
            image_format=self.image_format,
            depth_near_plane=self.depth_near_plane,
            depth_far_plane=self.depth_far_plane,
            colormap_options=self.colormap_options,
            render_nearest_camera=self.render_nearest_camera,
            check_occlusions=self.check_occlusions,
        )


@contextmanager
def _disable_datamanager_setup(cls):
    """
    Disables setup_train or setup_eval for faster initialization.
    """
    old_setup_train = getattr(cls, "setup_train")
    old_setup_eval = getattr(cls, "setup_eval")
    setattr(cls, "setup_train", lambda *args, **kwargs: None)
    setattr(cls, "setup_eval", lambda *args, **kwargs: None)
    yield cls
    setattr(cls, "setup_train", old_setup_train)
    setattr(cls, "setup_eval", old_setup_eval)


@dataclass
class DatasetRender(BaseRender):
    """Render all images in the dataset."""

    output_path: Path = Path("renders")
    """Path to output video file."""
    data: Optional[Path] = None
    """Override path to the dataset."""
    downscale_factor: Optional[float] = None
    """Scaling factor to apply to the camera image resolution."""
    split: Literal["train", "val", "test", "train+test"] = "test"
    """Split to render."""
    rendered_output_names: Optional[List[str]] = field(default_factory=lambda: None)
    """Name of the renderer outputs to use. rgb, depth, raw-depth, gt-rgb etc. By default all outputs are rendered."""
    idx = [0, 1, 2, 3, 4, 5, 9]
    render_subset: bool = True

    def main(self):
        config: TrainerConfig

        def update_config(config: TrainerConfig) -> TrainerConfig:
            data_manager_config = config.pipeline.datamanager
            assert isinstance(data_manager_config, VanillaDataManagerConfig)
            data_manager_config.eval_num_images_to_sample_from = -1
            data_manager_config.eval_num_times_to_repeat_images = -1
            data_manager_config.train_num_images_to_sample_from = -1
            data_manager_config.train_num_times_to_repeat_images = -1
            if self.data is not None:
                data_manager_config.data = self.data
            if self.downscale_factor is not None:
                assert hasattr(data_manager_config.dataparser, "downscale_factor")
                setattr(data_manager_config.dataparser, "downscale_factor", self.downscale_factor)
            return config

        config, pipeline, _, _ = eval_setup(
            self.load_config,
            eval_num_rays_per_chunk=self.eval_num_rays_per_chunk,
            test_mode="inference"
        )
        data_manager_config = config.pipeline.datamanager
        assert isinstance(data_manager_config, VanillaDataManagerConfig)

        for split in self.split.split("+"):
            datamanager: VanillaDataManager
            dataset: Dataset
            if split == "train":
                with _disable_datamanager_setup(data_manager_config._target):  # pylint: disable=protected-access
                    datamanager = data_manager_config.setup(test_mode="test", device=pipeline.device)

                dataset = datamanager.train_dataset
                dataparser_outputs = getattr(dataset, "_dataparser_outputs", datamanager.train_dataparser_outputs)
            else:
                with _disable_datamanager_setup(data_manager_config._target):  # pylint: disable=protected-access
                    datamanager = data_manager_config.setup(test_mode=split, device=pipeline.device)

                dataset = datamanager.eval_dataset
                dataparser_outputs = getattr(dataset, "_dataparser_outputs", None)
                if dataparser_outputs is None:
                    dataparser_outputs = datamanager.dataparser.get_dataparser_outputs(split=datamanager.test_split)
            dataloader = FixedIndicesEvalDataloader(
                input_dataset=dataset,
                device=datamanager.device,
                num_workers=datamanager.world_size * 4,
            )
            images_root = Path(os.path.commonpath(dataparser_outputs.image_filenames))
            with Progress(
                TextColumn(f":movie_camera: Rendering split {split} :movie_camera:"),
                BarColumn(),
                TaskProgressColumn(
                    text_format="[progress.percentage]{task.completed}/{task.total:>.0f}({task.percentage:>3.1f}%)",
                    show_speed=True,
                ),
                ItersPerSecColumn(suffix="fps"),
                TimeRemainingColumn(elapsed_when_finished=False, compact=False),
                TimeElapsedColumn(),
            ) as progress:
<<<<<<< HEAD
                for camera_idx, (ray_bundle, batch) in enumerate(progress.track(dataloader, total=len(dataset))):
                    image_idx = (
                            dataparser_outputs.image_filenames[camera_idx].with_suffix("").relative_to(images_root)
                        )
                    if self.render_subset and not int(str(image_idx)) in self.idx:
                        continue
                    ray_bundle: RayBundle
=======
                for camera_idx, (camera, batch) in enumerate(progress.track(dataloader, total=len(dataset))):
>>>>>>> 52cda211
                    with torch.no_grad():
                        outputs = pipeline.model.get_outputs_for_camera(camera)

                    gt_batch = batch.copy()
                    gt_batch["rgb"] = gt_batch.pop("image")
                    all_outputs = (
                        list(outputs.keys())
                        + [f"raw-{x}" for x in outputs.keys()]
                        + [f"gt-{x}" for x in gt_batch.keys()]
                        + [f"raw-gt-{x}" for x in gt_batch.keys()]
                    )
                    rendered_output_names = self.rendered_output_names
                    if rendered_output_names is None:
                        rendered_output_names = ["gt-rgb"] + list(outputs.keys())
                    for rendered_output_name in rendered_output_names:
                        if rendered_output_name not in all_outputs:
                            CONSOLE.rule("Error", style="red")
                            CONSOLE.print(
                                f"Could not find {rendered_output_name} in the model outputs", justify="center"
                            )
                            CONSOLE.print(
                                f"Please set --rendered-output-name to one of: {all_outputs}", justify="center"
                            )
                            sys.exit(1)

                        is_raw = False
                        is_depth = rendered_output_name.find("depth") != -1
                        image_name = f"{camera_idx:05d}"

                        # Try to get the original filename
                        image_name = (
                            dataparser_outputs.image_filenames[camera_idx].with_suffix("").relative_to(images_root)
                        )

                        # [GAVINCHECK]
                        output_path = self.output_path / split / rendered_output_name / image_name
                        # output_path = self.output_path / split / rendered_output_name / os.path.basename(dataparser_outputs.image_filenames[camera_idx])
                        output_path.parent.mkdir(exist_ok=True, parents=True)

                        output_name = rendered_output_name
                        if output_name.startswith("raw-"):
                            output_name = output_name[4:]
                            is_raw = True
                            if output_name.startswith("gt-"):
                                output_name = output_name[3:]
                                output_image = gt_batch[output_name]
                            else:
                                output_image = outputs[output_name]
                                if is_depth:
                                    # Divide by the dataparser scale factor
                                    output_image.div_(dataparser_outputs.dataparser_scale)
                        else:
                            if output_name.startswith("gt-"):
                                output_name = output_name[3:]
                                output_image = gt_batch[output_name]
                            else:
                                output_image = outputs[output_name]
                        del output_name

                        # Map to color spaces / numpy
                        if is_raw:
                            output_image = output_image.cpu().numpy()
                        elif is_depth:
                            output_image = (
                                colormaps.apply_depth_colormap(
                                    output_image,
                                    accumulation=outputs["accumulation"],
                                    near_plane=self.depth_near_plane,
                                    far_plane=self.depth_far_plane,
                                    colormap_options=self.colormap_options,
                                )
                                .cpu()
                                .numpy()
                            )
                        else:
                            output_image = (
                                colormaps.apply_colormap(
                                    image=output_image,
                                    colormap_options=self.colormap_options,
                                )
                                .cpu()
                                .numpy()
                            )

                        # Save to file
                        if is_raw:
                            with gzip.open(output_path.with_suffix(".npy.gz"), "wb") as f:
                                np.save(f, output_image)
                        elif self.image_format == "png":
                            media.write_image(output_path.with_suffix(".png"), output_image, fmt="png")
                        elif self.image_format == "jpeg":
                            media.write_image(
                                output_path.with_suffix(".jpg"), output_image, fmt="jpeg", quality=self.jpeg_quality
                            )
                        else:
                            raise ValueError(f"Unknown image format {self.image_format}")

        table = Table(
            title=None,
            show_header=False,
            box=box.MINIMAL,
            title_style=style.Style(bold=True),
        )
        for split in self.split.split("+"):
            table.add_row(f"Outputs {split}", str(self.output_path / split))
        CONSOLE.print(Panel(table, title="[bold][green]:tada: Render on split {} Complete :tada:[/bold]", expand=False))


Commands = tyro.conf.FlagConversionOff[
    Union[
        Annotated[RenderCameraPath, tyro.conf.subcommand(name="camera-path")],
        Annotated[RenderInterpolated, tyro.conf.subcommand(name="interpolate")],
        Annotated[SpiralRender, tyro.conf.subcommand(name="spiral")],
        Annotated[DatasetRender, tyro.conf.subcommand(name="dataset")],
    ]
]


def entrypoint():
    """Entrypoint for use with pyproject scripts."""
    tyro.extras.set_accent_color("bright_yellow")
    tyro.cli(Commands).main()


if __name__ == "__main__":
    entrypoint()


def get_parser_fn():
    """Get the parser function for the sphinx docs."""
    return tyro.extras.get_parser(Commands)  # noqa<|MERGE_RESOLUTION|>--- conflicted
+++ resolved
@@ -774,17 +774,12 @@
                 TimeRemainingColumn(elapsed_when_finished=False, compact=False),
                 TimeElapsedColumn(),
             ) as progress:
-<<<<<<< HEAD
-                for camera_idx, (ray_bundle, batch) in enumerate(progress.track(dataloader, total=len(dataset))):
+                for camera_idx, (camera, batch) in enumerate(progress.track(dataloader, total=len(dataset))):
                     image_idx = (
                             dataparser_outputs.image_filenames[camera_idx].with_suffix("").relative_to(images_root)
                         )
                     if self.render_subset and not int(str(image_idx)) in self.idx:
                         continue
-                    ray_bundle: RayBundle
-=======
-                for camera_idx, (camera, batch) in enumerate(progress.track(dataloader, total=len(dataset))):
->>>>>>> 52cda211
                     with torch.no_grad():
                         outputs = pipeline.model.get_outputs_for_camera(camera)
 
